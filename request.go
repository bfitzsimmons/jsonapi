package jsonapi

import (
	"bytes"
	"encoding/json"
	"errors"
	"fmt"
	"io"
	"reflect"
	"strconv"
	"strings"
	"time"
)

const (
	unsupportedStructTagMsg = "Unsupported jsonapi tag annotation, %s"
)

var (
	// ErrInvalidTime is returned when a struct has a time.Time type field, but
	// the JSON value was not a unix timestamp integer.
	ErrInvalidTime = errors.New("Only numbers can be parsed as dates, unix timestamps")
	// ErrInvalidISO8601 is returned when a struct has a time.Time type field and includes
	// "iso8601" in the tag spec, but the JSON value was not an ISO8601 timestamp string.
	ErrInvalidISO8601 = errors.New("Only strings can be parsed as dates, ISO8601 timestamps")
	// ErrUnknownFieldNumberType is returned when the JSON value was a float
	// (numeric) but the Struct field was a non numeric type (i.e. not int, uint,
	// float, etc)
	ErrUnknownFieldNumberType = errors.New("The struct field was not of a known number type")
	// ErrInvalidType is returned when the given type is incompatible with the expected type.
	ErrInvalidType = errors.New("Invalid type provided") // I wish we used punctuation.

)

// ErrUnsupportedPtrType is returned when the Struct field was a pointer but
// the JSON value was of a different type
type ErrUnsupportedPtrType struct {
	rf          reflect.Value
	t           reflect.Type
	structField reflect.StructField
}

func (eupt ErrUnsupportedPtrType) Error() string {
	typeName := eupt.t.Elem().Name()
	kind := eupt.t.Elem().Kind()
	if kind.String() != "" && kind.String() != typeName {
		typeName = fmt.Sprintf("%s (%s)", typeName, kind.String())
	}
	return fmt.Sprintf(
		"jsonapi: Can't unmarshal %+v (%s) to struct field `%s`, which is a pointer to `%s`",
		eupt.rf, eupt.rf.Type().Kind(), eupt.structField.Name, typeName,
	)
}

func newErrUnsupportedPtrType(rf reflect.Value, t reflect.Type, structField reflect.StructField) error {
	return ErrUnsupportedPtrType{rf, t, structField}
}

// UnmarshalPayload converts an io into a struct instance using jsonapi tags on
// struct fields. This method supports single request payloads only, at the
// moment. Bulk creates and updates are not supported yet.
//
// Will Unmarshal embedded and sideloaded payloads.  The latter is only possible if the
// object graph is complete.  That is, in the "relationships" data there are type and id,
// keys that correspond to records in the "included" array.
//
// For example you could pass it, in, req.Body and, model, a BlogPost
// struct instance to populate in an http handler,
//
//   func CreateBlog(w http.ResponseWriter, r *http.Request) {
//   	blog := new(Blog)
//
//   	if err := jsonapi.UnmarshalPayload(r.Body, blog); err != nil {
//   		http.Error(w, err.Error(), 500)
//   		return
//   	}
//
//   	// ...do stuff with your blog...
//
//   	w.Header().Set("Content-Type", jsonapi.MediaType)
//   	w.WriteHeader(201)
//
//   	if err := jsonapi.MarshalPayload(w, blog); err != nil {
//   		http.Error(w, err.Error(), 500)
//   	}
//   }
//
//
// Visit https://github.com/google/jsonapi#create for more info.
//
// model interface{} should be a pointer to a struct.
func UnmarshalPayload(in io.Reader, model interface{}) error {
	payload := new(OnePayload)

	if err := json.NewDecoder(in).Decode(payload); err != nil {
		return err
	}

	if payload.Included != nil {
		includedMap := make(map[string]*Node)
		for _, included := range payload.Included {
			key := fmt.Sprintf("%s,%s", included.Type, included.ID)
			includedMap[key] = included
		}

		return unmarshalNode(payload.Data, reflect.ValueOf(model), &includedMap)
	}
	return unmarshalNode(payload.Data, reflect.ValueOf(model), nil)
}

// UnmarshalManyPayload converts an io into a set of struct instances using
// jsonapi tags on the type's struct fields.
func UnmarshalManyPayload(in io.Reader, t reflect.Type) ([]interface{}, error) {
	payload := new(ManyPayload)

	if err := json.NewDecoder(in).Decode(payload); err != nil {
		return nil, err
	}

	models := []interface{}{}         // will be populated from the "data"
	includedMap := map[string]*Node{} // will be populate from the "included"

	if payload.Included != nil {
		for _, included := range payload.Included {
			key := fmt.Sprintf("%s,%s", included.Type, included.ID)
			includedMap[key] = included
		}
	}

	for _, data := range payload.Data {
		model := reflect.New(t.Elem())
		err := unmarshalNode(data, model, &includedMap)
		if err != nil {
			return nil, err
		}
		models = append(models, model.Interface())
	}

	return models, nil
}

func unmarshalNode(data *Node, model reflect.Value, included *map[string]*Node) (err error) {
	defer func() {
		if r := recover(); r != nil {
			err = fmt.Errorf("data is not a jsonapi representation of '%v'", model.Type())
		}
	}()

	modelValue := model.Elem()
	modelType := modelValue.Type()

	var er error

	for i := 0; i < modelValue.NumField(); i++ {
		fieldType := modelType.Field(i)
		tag := fieldType.Tag.Get("jsonapi")
		if tag == "" {
			continue
		}

		fieldValue := modelValue.Field(i)

		args := strings.Split(tag, ",")
		if len(args) < 1 {
			er = ErrBadJSONAPIStructTag
			break
		}

		annotation := args[0]

		if (annotation == annotationClientID && len(args) != 1) ||
			(annotation != annotationClientID && len(args) < 2) {
			er = ErrBadJSONAPIStructTag
			break
		}

		if annotation == annotationPrimary {
			if data.ID == "" {
				continue
			}

			// Check the JSON API Type
			if data.Type != args[1] {
				er = fmt.Errorf(
					"Trying to Unmarshal an object of type %#v, but %#v does not match",
					data.Type,
					args[1],
				)
				break
			}

			// ID will have to be transmitted as astring per the JSON API spec
			v := reflect.ValueOf(data.ID)

			// Deal with PTRS
			var kind reflect.Kind
			if fieldValue.Kind() == reflect.Ptr {
				kind = fieldType.Type.Elem().Kind()
			} else {
				kind = fieldType.Type.Kind()
			}

			// Handle String case
			if kind == reflect.String {
				assign(fieldValue, v)
				continue
			}

			// Value was not a string... only other supported type was a numeric,
			// which would have been sent as a float value.
			floatValue, err := strconv.ParseFloat(data.ID, 64)
			if err != nil {
				// Could not convert the value in the "id" attr to a float
				er = ErrBadJSONAPIID
				break
			}

			// Convert the numeric float to one of the supported ID numeric types
			// (int[8,16,32,64] or uint[8,16,32,64])
			idValue, err := handleNumeric(floatValue, fieldType.Type, fieldValue)
			if err != nil {
				// We had a JSON float (numeric), but our field was not one of the
				// allowed numeric types
				er = ErrBadJSONAPIID
				break
			}

			assign(fieldValue, idValue)
		} else if annotation == annotationClientID {
			if data.ClientID == "" {
				continue
			}

			fieldValue.Set(reflect.ValueOf(data.ClientID))
		} else if annotation == annotationAttribute {
			attributes := data.Attributes

			if attributes == nil || len(data.Attributes) == 0 {
				continue
			}

			attribute := attributes[args[1]]

			// continue if the attribute was not included in the request
			if attribute == nil {
				continue
			}

<<<<<<< HEAD
			if fieldValue.Type() == reflect.TypeOf([]map[string]interface{}{}) {
				values := make([]map[string]interface{}, v.Len())
				for i := 0; i < v.Len(); i++ {
					values[i] = v.Index(i).Interface().(map[string]interface{})
				}

				fieldValue.Set(reflect.ValueOf(values))

				continue
			}

			if fieldValue.Type() == reflect.TypeOf(new(time.Time)) {
				if iso8601 {
					var tm string
					if v.Kind() == reflect.String {
						tm = v.Interface().(string)
					} else {
						er = ErrInvalidISO8601
						break
					}

					v, err := time.Parse(iso8601TimeFormat, tm)
					if err != nil {
						er = ErrInvalidISO8601
						break
					}

					t := &v

					fieldValue.Set(reflect.ValueOf(t))

					continue
				}

				var at int64

				if v.Kind() == reflect.Float64 {
					at = int64(v.Interface().(float64))
				} else if v.Kind() == reflect.Int {
					at = v.Int()
				} else {
					return ErrInvalidTime
				}

				v := time.Unix(at, 0)
				t := &v

				fieldValue.Set(reflect.ValueOf(t))

				continue
			}

			// JSON value was a float (numeric)
			if v.Kind() == reflect.Float64 {
				floatValue := v.Interface().(float64)

				// The field may or may not be a pointer to a numeric; the kind var
				// will not contain a pointer type
				var kind reflect.Kind
				if fieldValue.Kind() == reflect.Ptr {
					kind = fieldType.Type.Elem().Kind()
				} else {
					kind = fieldType.Type.Kind()
				}

				var numericValue reflect.Value

				switch kind {
				case reflect.Int:
					n := int(floatValue)
					numericValue = reflect.ValueOf(&n)
				case reflect.Int8:
					n := int8(floatValue)
					numericValue = reflect.ValueOf(&n)
				case reflect.Int16:
					n := int16(floatValue)
					numericValue = reflect.ValueOf(&n)
				case reflect.Int32:
					n := int32(floatValue)
					numericValue = reflect.ValueOf(&n)
				case reflect.Int64:
					n := int64(floatValue)
					numericValue = reflect.ValueOf(&n)
				case reflect.Uint:
					n := uint(floatValue)
					numericValue = reflect.ValueOf(&n)
				case reflect.Uint8:
					n := uint8(floatValue)
					numericValue = reflect.ValueOf(&n)
				case reflect.Uint16:
					n := uint16(floatValue)
					numericValue = reflect.ValueOf(&n)
				case reflect.Uint32:
					n := uint32(floatValue)
					numericValue = reflect.ValueOf(&n)
				case reflect.Uint64:
					n := uint64(floatValue)
					numericValue = reflect.ValueOf(&n)
				case reflect.Float32:
					n := float32(floatValue)
					numericValue = reflect.ValueOf(&n)
				case reflect.Float64:
					n := floatValue
					numericValue = reflect.ValueOf(&n)
				default:
					return ErrUnknownFieldNumberType
				}

				assign(fieldValue, numericValue)
				continue
			}

			// Field was a Pointer type
			if fieldValue.Kind() == reflect.Ptr {
				var concreteVal reflect.Value

				switch cVal := val.(type) {
				case string:
					concreteVal = reflect.ValueOf(&cVal)
				case bool:
					concreteVal = reflect.ValueOf(&cVal)
				case complex64:
					concreteVal = reflect.ValueOf(&cVal)
				case complex128:
					concreteVal = reflect.ValueOf(&cVal)
				case uintptr:
					concreteVal = reflect.ValueOf(&cVal)
				default:
					return ErrUnsupportedPtrType
				}

				if fieldValue.Type() != concreteVal.Type() {
					return ErrUnsupportedPtrType
				}

				fieldValue.Set(concreteVal)
				continue
			}

			// As a final catch-all, ensure types line up to avoid a runtime panic.
			if fieldValue.Kind() != v.Kind() {
				return ErrInvalidType
=======
			structField := fieldType
			value, err := unmarshalAttribute(attribute, args, structField, fieldValue)
			if err != nil {
				er = err
				break
>>>>>>> d0428f63
			}

			assign(fieldValue, value)
		} else if annotation == annotationRelation {
			isSlice := fieldValue.Type().Kind() == reflect.Slice

			if data.Relationships == nil || data.Relationships[args[1]] == nil {
				continue
			}

			if isSlice {
				// to-many relationship
				relationship := new(RelationshipManyNode)

				buf := bytes.NewBuffer(nil)

				json.NewEncoder(buf).Encode(data.Relationships[args[1]])
				json.NewDecoder(buf).Decode(relationship)

				data := relationship.Data
				models := reflect.New(fieldValue.Type()).Elem()

				for _, n := range data {
					m := reflect.New(fieldValue.Type().Elem().Elem())

					if err := unmarshalNode(
						fullNode(n, included),
						m,
						included,
					); err != nil {
						er = err
						break
					}

					models = reflect.Append(models, m)
				}

				fieldValue.Set(models)
			} else {
				// to-one relationships
				relationship := new(RelationshipOneNode)

				buf := bytes.NewBuffer(nil)

				json.NewEncoder(buf).Encode(
					data.Relationships[args[1]],
				)
				json.NewDecoder(buf).Decode(relationship)

				/*
					http://jsonapi.org/format/#document-resource-object-relationships
					http://jsonapi.org/format/#document-resource-object-linkage
					relationship can have a data node set to null (e.g. to disassociate the relationship)
					so unmarshal and set fieldValue only if data obj is not null
				*/
				if relationship.Data == nil {
					continue
				}

				m := reflect.New(fieldValue.Type().Elem())
				if err := unmarshalNode(
					fullNode(relationship.Data, included),
					m,
					included,
				); err != nil {
					er = err
					break
				}

				fieldValue.Set(m)

			}

		} else {
			er = fmt.Errorf(unsupportedStructTagMsg, annotation)
		}
	}

	return er
}

func fullNode(n *Node, included *map[string]*Node) *Node {
	includedKey := fmt.Sprintf("%s,%s", n.Type, n.ID)

	if included != nil && (*included)[includedKey] != nil {
		return (*included)[includedKey]
	}

	return n
}

// assign will take the value specified and assign it to the field; if
// field is expecting a ptr assign will assign a ptr.
func assign(field, value reflect.Value) {
	value = reflect.Indirect(value)

	if field.Kind() == reflect.Ptr {
		// initialize pointer so it's value
		// can be set by assignValue
		field.Set(reflect.New(field.Type().Elem()))
		field = field.Elem()

	}

	assignValue(field, value)
}

// assign assigns the specified value to the field,
// expecting both values not to be pointer types.
func assignValue(field, value reflect.Value) {
	switch field.Kind() {
	case reflect.Int, reflect.Int8, reflect.Int16,
		reflect.Int32, reflect.Int64:
		field.SetInt(value.Int())
	case reflect.Uint, reflect.Uint8, reflect.Uint16,
		reflect.Uint32, reflect.Uint64, reflect.Uintptr:
		field.SetUint(value.Uint())
	case reflect.Float32, reflect.Float64:
		field.SetFloat(value.Float())
	case reflect.String:
		field.SetString(value.String())
	case reflect.Bool:
		field.SetBool(value.Bool())
	default:
		field.Set(value)
	}
}

func unmarshalAttribute(
	attribute interface{},
	args []string,
	structField reflect.StructField,
	fieldValue reflect.Value) (value reflect.Value, err error) {
	value = reflect.ValueOf(attribute)
	fieldType := structField.Type

	// Handle field of type []string
	if fieldValue.Type() == reflect.TypeOf([]string{}) {
		value, err = handleStringSlice(attribute)
		return
	}

	// Handle field of type time.Time
	if fieldValue.Type() == reflect.TypeOf(time.Time{}) ||
		fieldValue.Type() == reflect.TypeOf(new(time.Time)) {
		value, err = handleTime(attribute, args, fieldValue)
		return
	}

	// Handle field of type struct
	if fieldValue.Type().Kind() == reflect.Struct {
		value, err = handleStruct(attribute, fieldValue)
		return
	}

	// Handle field containing slice of structs
	if fieldValue.Type().Kind() == reflect.Slice &&
		reflect.TypeOf(fieldValue.Interface()).Elem().Kind() == reflect.Struct {
		value, err = handleStructSlice(attribute, fieldValue)
		return
	}

	// JSON value was a float (numeric)
	if value.Kind() == reflect.Float64 {
		value, err = handleNumeric(attribute, fieldType, fieldValue)
		return
	}

	// Field was a Pointer type
	if fieldValue.Kind() == reflect.Ptr {
		value, err = handlePointer(attribute, args, fieldType, fieldValue, structField)
		return
	}

	// As a final catch-all, ensure types line up to avoid a runtime panic.
	if fieldValue.Kind() != value.Kind() {
		err = ErrInvalidType
		return
	}

	return
}

func handleStringSlice(attribute interface{}) (reflect.Value, error) {
	v := reflect.ValueOf(attribute)
	values := make([]string, v.Len())
	for i := 0; i < v.Len(); i++ {
		values[i] = v.Index(i).Interface().(string)
	}

	return reflect.ValueOf(values), nil
}

func handleTime(attribute interface{}, args []string, fieldValue reflect.Value) (reflect.Value, error) {
	var isIso8601 bool
	v := reflect.ValueOf(attribute)

	if len(args) > 2 {
		for _, arg := range args[2:] {
			if arg == annotationISO8601 {
				isIso8601 = true
			}
		}
	}

	if isIso8601 {
		var tm string
		if v.Kind() == reflect.String {
			tm = v.Interface().(string)
		} else {
			return reflect.ValueOf(time.Now()), ErrInvalidISO8601
		}

		t, err := time.Parse(iso8601TimeFormat, tm)
		if err != nil {
			return reflect.ValueOf(time.Now()), ErrInvalidISO8601
		}

		if fieldValue.Kind() == reflect.Ptr {
			return reflect.ValueOf(&t), nil
		}

		return reflect.ValueOf(t), nil
	}

	var at int64

	if v.Kind() == reflect.Float64 {
		at = int64(v.Interface().(float64))
	} else if v.Kind() == reflect.Int {
		at = v.Int()
	} else {
		return reflect.ValueOf(time.Now()), ErrInvalidTime
	}

	t := time.Unix(at, 0)

	return reflect.ValueOf(t), nil
}

func handleNumeric(
	attribute interface{},
	fieldType reflect.Type,
	fieldValue reflect.Value) (reflect.Value, error) {
	v := reflect.ValueOf(attribute)
	floatValue := v.Interface().(float64)

	var kind reflect.Kind
	if fieldValue.Kind() == reflect.Ptr {
		kind = fieldType.Elem().Kind()
	} else {
		kind = fieldType.Kind()
	}

	var numericValue reflect.Value

	switch kind {
	case reflect.Int:
		n := int(floatValue)
		numericValue = reflect.ValueOf(&n)
	case reflect.Int8:
		n := int8(floatValue)
		numericValue = reflect.ValueOf(&n)
	case reflect.Int16:
		n := int16(floatValue)
		numericValue = reflect.ValueOf(&n)
	case reflect.Int32:
		n := int32(floatValue)
		numericValue = reflect.ValueOf(&n)
	case reflect.Int64:
		n := int64(floatValue)
		numericValue = reflect.ValueOf(&n)
	case reflect.Uint:
		n := uint(floatValue)
		numericValue = reflect.ValueOf(&n)
	case reflect.Uint8:
		n := uint8(floatValue)
		numericValue = reflect.ValueOf(&n)
	case reflect.Uint16:
		n := uint16(floatValue)
		numericValue = reflect.ValueOf(&n)
	case reflect.Uint32:
		n := uint32(floatValue)
		numericValue = reflect.ValueOf(&n)
	case reflect.Uint64:
		n := uint64(floatValue)
		numericValue = reflect.ValueOf(&n)
	case reflect.Float32:
		n := float32(floatValue)
		numericValue = reflect.ValueOf(&n)
	case reflect.Float64:
		n := floatValue
		numericValue = reflect.ValueOf(&n)
	default:
		return reflect.Value{}, ErrUnknownFieldNumberType
	}

	return numericValue, nil
}

func handlePointer(
	attribute interface{},
	args []string,
	fieldType reflect.Type,
	fieldValue reflect.Value,
	structField reflect.StructField) (reflect.Value, error) {
	t := fieldValue.Type()
	var concreteVal reflect.Value

	switch cVal := attribute.(type) {
	case string:
		concreteVal = reflect.ValueOf(&cVal)
	case bool:
		concreteVal = reflect.ValueOf(&cVal)
	case complex64, complex128, uintptr:
		concreteVal = reflect.ValueOf(&cVal)
	case map[string]interface{}:
		var err error
		concreteVal, err = handleStruct(attribute, fieldValue)
		if err != nil {
			return reflect.Value{}, newErrUnsupportedPtrType(
				reflect.ValueOf(attribute), fieldType, structField)
		}
		return concreteVal, err
	default:
		return reflect.Value{}, newErrUnsupportedPtrType(
			reflect.ValueOf(attribute), fieldType, structField)
	}

	if t != concreteVal.Type() {
		return reflect.Value{}, newErrUnsupportedPtrType(
			reflect.ValueOf(attribute), fieldType, structField)
	}

	return concreteVal, nil
}

func handleStruct(
	attribute interface{},
	fieldValue reflect.Value) (reflect.Value, error) {

	data, err := json.Marshal(attribute)
	if err != nil {
		return reflect.Value{}, err
	}

	node := new(Node)
	if err := json.Unmarshal(data, &node.Attributes); err != nil {
		return reflect.Value{}, err
	}

	var model reflect.Value
	if fieldValue.Kind() == reflect.Ptr {
		model = reflect.New(fieldValue.Type().Elem())
	} else {
		model = reflect.New(fieldValue.Type())
	}

	if err := unmarshalNode(node, model, nil); err != nil {
		return reflect.Value{}, err
	}

	return model, nil
}

func handleStructSlice(
	attribute interface{},
	fieldValue reflect.Value) (reflect.Value, error) {
	models := reflect.New(fieldValue.Type()).Elem()
	dataMap := reflect.ValueOf(attribute).Interface().([]interface{})
	for _, data := range dataMap {
		model := reflect.New(fieldValue.Type().Elem()).Elem()

		value, err := handleStruct(data, model)

		if err != nil {
			continue
		}

		models = reflect.Append(models, reflect.Indirect(value))
	}

	return models, nil
}<|MERGE_RESOLUTION|>--- conflicted
+++ resolved
@@ -246,156 +246,11 @@
 				continue
 			}
 
-<<<<<<< HEAD
-			if fieldValue.Type() == reflect.TypeOf([]map[string]interface{}{}) {
-				values := make([]map[string]interface{}, v.Len())
-				for i := 0; i < v.Len(); i++ {
-					values[i] = v.Index(i).Interface().(map[string]interface{})
-				}
-
-				fieldValue.Set(reflect.ValueOf(values))
-
-				continue
-			}
-
-			if fieldValue.Type() == reflect.TypeOf(new(time.Time)) {
-				if iso8601 {
-					var tm string
-					if v.Kind() == reflect.String {
-						tm = v.Interface().(string)
-					} else {
-						er = ErrInvalidISO8601
-						break
-					}
-
-					v, err := time.Parse(iso8601TimeFormat, tm)
-					if err != nil {
-						er = ErrInvalidISO8601
-						break
-					}
-
-					t := &v
-
-					fieldValue.Set(reflect.ValueOf(t))
-
-					continue
-				}
-
-				var at int64
-
-				if v.Kind() == reflect.Float64 {
-					at = int64(v.Interface().(float64))
-				} else if v.Kind() == reflect.Int {
-					at = v.Int()
-				} else {
-					return ErrInvalidTime
-				}
-
-				v := time.Unix(at, 0)
-				t := &v
-
-				fieldValue.Set(reflect.ValueOf(t))
-
-				continue
-			}
-
-			// JSON value was a float (numeric)
-			if v.Kind() == reflect.Float64 {
-				floatValue := v.Interface().(float64)
-
-				// The field may or may not be a pointer to a numeric; the kind var
-				// will not contain a pointer type
-				var kind reflect.Kind
-				if fieldValue.Kind() == reflect.Ptr {
-					kind = fieldType.Type.Elem().Kind()
-				} else {
-					kind = fieldType.Type.Kind()
-				}
-
-				var numericValue reflect.Value
-
-				switch kind {
-				case reflect.Int:
-					n := int(floatValue)
-					numericValue = reflect.ValueOf(&n)
-				case reflect.Int8:
-					n := int8(floatValue)
-					numericValue = reflect.ValueOf(&n)
-				case reflect.Int16:
-					n := int16(floatValue)
-					numericValue = reflect.ValueOf(&n)
-				case reflect.Int32:
-					n := int32(floatValue)
-					numericValue = reflect.ValueOf(&n)
-				case reflect.Int64:
-					n := int64(floatValue)
-					numericValue = reflect.ValueOf(&n)
-				case reflect.Uint:
-					n := uint(floatValue)
-					numericValue = reflect.ValueOf(&n)
-				case reflect.Uint8:
-					n := uint8(floatValue)
-					numericValue = reflect.ValueOf(&n)
-				case reflect.Uint16:
-					n := uint16(floatValue)
-					numericValue = reflect.ValueOf(&n)
-				case reflect.Uint32:
-					n := uint32(floatValue)
-					numericValue = reflect.ValueOf(&n)
-				case reflect.Uint64:
-					n := uint64(floatValue)
-					numericValue = reflect.ValueOf(&n)
-				case reflect.Float32:
-					n := float32(floatValue)
-					numericValue = reflect.ValueOf(&n)
-				case reflect.Float64:
-					n := floatValue
-					numericValue = reflect.ValueOf(&n)
-				default:
-					return ErrUnknownFieldNumberType
-				}
-
-				assign(fieldValue, numericValue)
-				continue
-			}
-
-			// Field was a Pointer type
-			if fieldValue.Kind() == reflect.Ptr {
-				var concreteVal reflect.Value
-
-				switch cVal := val.(type) {
-				case string:
-					concreteVal = reflect.ValueOf(&cVal)
-				case bool:
-					concreteVal = reflect.ValueOf(&cVal)
-				case complex64:
-					concreteVal = reflect.ValueOf(&cVal)
-				case complex128:
-					concreteVal = reflect.ValueOf(&cVal)
-				case uintptr:
-					concreteVal = reflect.ValueOf(&cVal)
-				default:
-					return ErrUnsupportedPtrType
-				}
-
-				if fieldValue.Type() != concreteVal.Type() {
-					return ErrUnsupportedPtrType
-				}
-
-				fieldValue.Set(concreteVal)
-				continue
-			}
-
-			// As a final catch-all, ensure types line up to avoid a runtime panic.
-			if fieldValue.Kind() != v.Kind() {
-				return ErrInvalidType
-=======
 			structField := fieldType
 			value, err := unmarshalAttribute(attribute, args, structField, fieldValue)
 			if err != nil {
 				er = err
 				break
->>>>>>> d0428f63
 			}
 
 			assign(fieldValue, value)
